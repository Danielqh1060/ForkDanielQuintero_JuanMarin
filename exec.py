--- conflicted
+++ resolved
@@ -7,13 +7,8 @@
 
 def main():
     """Inicializar el aplicativo."""
-<<<<<<< HEAD
-    profiler_manager.enabled = True
-    aplicacion.pagina_sample_network = "A"
-=======
     aplicacion.profiler_habilitado = True
     # aplicacion.pagina_sample_network = "B"
->>>>>>> fec90c13
 
     iniciar()
 
