--- conflicted
+++ resolved
@@ -1,27 +1,15 @@
 from src.controllers.manager import Manager
-<<<<<<< HEAD
-from src.models.strategies.force import BruteForce
-=======
 
 from src.controllers.strategies.q_nodes import QNodes
->>>>>>> eea3da75
 
 
 def iniciar():
     """Punto de entrada principal"""
-<<<<<<< HEAD
-    #                ABCD #
-    estado_inicio = "1000"
-    condiciones =   "1110"
-    alcance =       "1111"
-    mecanismo =     "1111"
-=======
         	       # ABCDEFGHIJKLMNO #
     estado_inicio = "100000000000000"
     condiciones =   "111111111111111"
     alcance =       "111111111111111"
     mecanismo =     "111111111111111"
->>>>>>> eea3da75
 
     config_sistema = Manager(estado_inicial=estado_inicio)
 
