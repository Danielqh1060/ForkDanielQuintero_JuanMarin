from src.controllers.strategies.force import BruteForce
from src.controllers.manager import Manager


def iniciar():
    """Punto de entrada principal"""
                   # ABCD #
    estado_inicio = "1000"
    condiciones =   "1110"
    alcance =       "1110"
    mecanismo =     "1110"

    config_sistema = Manager(estado_inicial=estado_inicio)

<<<<<<< HEAD
    print(f'{config_sistema.pagina=}')

=======
>>>>>>> 5e9f52bf
    ### Ejemplo de solución mediante módulo de fuerza bruta ###
    analizador_fb = BruteForce(config_sistema)
    sia_uno = analizador_fb.aplicar_estrategia(condiciones, alcance, mecanismo)
    print(sia_uno)<|MERGE_RESOLUTION|>--- conflicted
+++ resolved
@@ -12,11 +12,6 @@
 
     config_sistema = Manager(estado_inicial=estado_inicio)
 
-<<<<<<< HEAD
-    print(f'{config_sistema.pagina=}')
-
-=======
->>>>>>> 5e9f52bf
     ### Ejemplo de solución mediante módulo de fuerza bruta ###
     analizador_fb = BruteForce(config_sistema)
     sia_uno = analizador_fb.aplicar_estrategia(condiciones, alcance, mecanismo)
