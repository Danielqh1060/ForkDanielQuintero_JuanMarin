--- conflicted
+++ resolved
@@ -84,6 +84,8 @@
         completo = System(tpm, estado_inicial)
         # self.sia_logger.critic("Original:")
         # self.sia_logger.info(completo)
+        # self.sia_logger.critic("Original:")
+        # self.sia_logger.info(completo)
 
         candidato = completo.condicionar(dims_condicionadas)
         # self.sia_logger.warn("Candidato:")
@@ -91,15 +93,9 @@
         # self.sia_logger.debug(candidato)
 
         subsistema = candidato.substraer(dims_alcance, dims_mecanismo)
-<<<<<<< HEAD
-        self.sia_logger.critic("Subsys:")
-        self.sia_logger.debug(f"{dims_alcance, dims_mecanismo=}")
-        self.sia_logger.debug(subsistema)
-=======
         # self.sia_logger.warn("Subsys:")
         # self.sia_logger.debug(f"{dims_alcance, dims_mecanismo=}")
         # self.sia_logger.error(subsistema)
->>>>>>> eea3da75
 
         self.sia_subsistema = subsistema
         self.sia_dists_marginales = subsistema.distribucion_marginal()
