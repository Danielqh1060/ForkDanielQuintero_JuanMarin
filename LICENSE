--- conflicted
+++ resolved
@@ -1,10 +1,6 @@
 MIT License
 
-<<<<<<< HEAD
-Copyright (c) 2025 Algor OPT - Proyecto 2025A
-=======
 Copyright (c) 2025 Algor-OPT, Proyecto-2025
->>>>>>> 51db56a6
 
 Permission is hereby granted, free of charge, to any person obtaining a copy
 of this software and associated documentation files (the "Software"), to deal
